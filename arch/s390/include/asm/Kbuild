# SPDX-License-Identifier: GPL-2.0
generated-y += dis-defs.h
generated-y += facility-defs.h
generated-y += syscall_table.h
generated-y += unistd_nr.h

generic-y += asm-offsets.h
generic-y += cacheflush.h
generic-y += device.h
generic-y += dma-contiguous.h
generic-y += dma-mapping.h
generic-y += div64.h
generic-y += emergency-restart.h
generic-y += export.h
generic-y += fb.h
generic-y += irq_regs.h
generic-y += irq_work.h
generic-y += kmap_types.h
generic-y += local.h
generic-y += local64.h
generic-y += mcs_spinlock.h
generic-y += mm-arch-hooks.h
<<<<<<< HEAD
=======
generic-y += mmiowb.h
generic-y += rwsem.h
>>>>>>> 9726840d
generic-y += trace_clock.h
generic-y += unaligned.h
generic-y += word-at-a-time.h<|MERGE_RESOLUTION|>--- conflicted
+++ resolved
@@ -20,11 +20,7 @@
 generic-y += local64.h
 generic-y += mcs_spinlock.h
 generic-y += mm-arch-hooks.h
-<<<<<<< HEAD
-=======
 generic-y += mmiowb.h
-generic-y += rwsem.h
->>>>>>> 9726840d
 generic-y += trace_clock.h
 generic-y += unaligned.h
 generic-y += word-at-a-time.h