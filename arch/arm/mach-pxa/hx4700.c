/*
 * Support for HP iPAQ hx4700 PDAs.
 *
 * Copyright (c) 2008-2009 Philipp Zabel
 *
 * Based on code:
 *    Copyright (c) 2004 Hewlett-Packard Company.
 *    Copyright (c) 2005 SDG Systems, LLC
 *    Copyright (c) 2006 Anton Vorontsov <cbou@mail.ru>
 *
 * This program is free software; you can redistribute it and/or modify
 * it under the terms of the GNU General Public License version 2 as
 * published by the Free Software Foundation.
 *
 */

#include <linux/kernel.h>
#include <linux/init.h>
#include <linux/platform_device.h>
#include <linux/delay.h>
#include <linux/fb.h>
#include <linux/gpio.h>
#include <linux/gpio_keys.h>
#include <linux/input.h>
#include <linux/lcd.h>
#include <linux/mfd/htc-egpio.h>
#include <linux/mfd/asic3.h>
#include <linux/mtd/physmap.h>
#include <linux/pda_power.h>
#include <linux/pwm_backlight.h>
#include <linux/regulator/bq24022.h>
#include <linux/regulator/machine.h>
#include <linux/regulator/max1586.h>
#include <linux/spi/ads7846.h>
#include <linux/spi/spi.h>
#include <linux/spi/pxa2xx_spi.h>
#include <linux/usb/gpio_vbus.h>
#include <linux/i2c/pxa-i2c.h>

#include <mach/hardware.h>
#include <asm/mach-types.h>
#include <asm/mach/arch.h>

#include <mach/pxa27x.h>
#include <mach/hx4700.h>
#include <mach/irda.h>

#include <sound/ak4641.h>
#include <video/platform_lcd.h>
#include <video/w100fb.h>

#include "devices.h"
#include "generic.h"

/* Physical address space information */

#define ATI_W3220_PHYS  PXA_CS2_PHYS /* ATI Imageon 3220 Graphics */
#define ASIC3_PHYS      PXA_CS3_PHYS
#define ASIC3_SD_PHYS   (PXA_CS3_PHYS + 0x02000000)

static unsigned long hx4700_pin_config[] __initdata = {

	/* SDRAM and Static Memory I/O Signals */
	GPIO20_nSDCS_2,
	GPIO21_nSDCS_3,
	GPIO15_nCS_1,
	GPIO78_nCS_2,   /* W3220 */
	GPIO79_nCS_3,   /* ASIC3 */
	GPIO80_nCS_4,
	GPIO33_nCS_5,	/* EGPIO, WLAN */

	/* PC CARD */
	GPIO48_nPOE,
	GPIO49_nPWE,
	GPIO50_nPIOR,
	GPIO51_nPIOW,
	GPIO54_nPCE_2,
	GPIO55_nPREG,
	GPIO56_nPWAIT,
	GPIO57_nIOIS16,
	GPIO85_nPCE_1,
	GPIO104_PSKTSEL,

	/* I2C */
	GPIO117_I2C_SCL,
	GPIO118_I2C_SDA,

	/* FFUART (RS-232) */
	GPIO34_FFUART_RXD,
	GPIO35_FFUART_CTS,
	GPIO36_FFUART_DCD,
	GPIO37_FFUART_DSR,
	GPIO38_FFUART_RI,
	GPIO39_FFUART_TXD,
	GPIO40_FFUART_DTR,
	GPIO41_FFUART_RTS,

	/* BTUART */
	GPIO42_BTUART_RXD,
	GPIO43_BTUART_TXD_LPM_LOW,
	GPIO44_BTUART_CTS,
	GPIO45_BTUART_RTS_LPM_LOW,

	/* PWM 1 (Backlight) */
	GPIO17_PWM1_OUT,

	/* I2S */
	GPIO28_I2S_BITCLK_OUT,
	GPIO29_I2S_SDATA_IN,
	GPIO30_I2S_SDATA_OUT,
	GPIO31_I2S_SYNC,
	GPIO113_I2S_SYSCLK,

	/* SSP 1 (NavPoint) */
	GPIO23_SSP1_SCLK,
	GPIO24_SSP1_SFRM,
	GPIO25_SSP1_TXD,
	GPIO26_SSP1_RXD,

	/* SSP 2 (TSC2046) */
	GPIO19_SSP2_SCLK,
	GPIO86_SSP2_RXD,
	GPIO87_SSP2_TXD,
	GPIO88_GPIO,

	/* HX4700 specific input GPIOs */
	GPIO12_GPIO,	/* ASIC3_IRQ */
	GPIO13_GPIO,	/* W3220_IRQ */
	GPIO14_GPIO,	/* nWLAN_IRQ */

	GPIO10_GPIO,	/* GSM_IRQ */
	GPIO13_GPIO,	/* CPLD_IRQ */
	GPIO107_GPIO,	/* DS1WM_IRQ */
	GPIO108_GPIO,	/* GSM_READY */
	GPIO58_GPIO,	/* TSC2046_nPENIRQ */
	GPIO66_GPIO,	/* nSDIO_IRQ */
};

/*
 * IRDA
 */

static struct pxaficp_platform_data ficp_info = {
	.gpio_pwdown		= GPIO105_HX4700_nIR_ON,
	.transceiver_cap	= IR_SIRMODE | IR_OFF,
};

/*
 * GPIO Keys
 */

#define INIT_KEY(_code, _gpio, _active_low, _desc)	\
	{						\
		.code       = KEY_##_code,		\
		.gpio       = _gpio,			\
		.active_low = _active_low,		\
		.desc       = _desc,			\
		.type       = EV_KEY,			\
		.wakeup     = 1,			\
	}

static struct gpio_keys_button gpio_keys_buttons[] = {
	INIT_KEY(POWER,       GPIO0_HX4700_nKEY_POWER,   1, "Power button"),
	INIT_KEY(MAIL,        GPIO94_HX4700_KEY_MAIL,    0, "Mail button"),
	INIT_KEY(ADDRESSBOOK, GPIO99_HX4700_KEY_CONTACTS,0, "Contacts button"),
	INIT_KEY(RECORD,      GPIOD6_nKEY_RECORD,        1, "Record button"),
	INIT_KEY(CALENDAR,    GPIOD1_nKEY_CALENDAR,      1, "Calendar button"),
	INIT_KEY(HOMEPAGE,    GPIOD3_nKEY_HOME,          1, "Home button"),
};

static struct gpio_keys_platform_data gpio_keys_data = {
	.buttons = gpio_keys_buttons,
	.nbuttons = ARRAY_SIZE(gpio_keys_buttons),
};

static struct platform_device gpio_keys = {
	.name = "gpio-keys",
	.dev  = {
		.platform_data = &gpio_keys_data,
	},
	.id   = -1,
};

/*
 * ASIC3
 */

static u16 asic3_gpio_config[] = {
	/* ASIC3 GPIO banks A and B along with some of C and D
	   implement the buffering for the CF slot. */
	ASIC3_CONFIG_GPIO(0, 1, 1, 0),
	ASIC3_CONFIG_GPIO(1, 1, 1, 0),
	ASIC3_CONFIG_GPIO(2, 1, 1, 0),
	ASIC3_CONFIG_GPIO(3, 1, 1, 0),
	ASIC3_CONFIG_GPIO(4, 1, 1, 0),
	ASIC3_CONFIG_GPIO(5, 1, 1, 0),
	ASIC3_CONFIG_GPIO(6, 1, 1, 0),
	ASIC3_CONFIG_GPIO(7, 1, 1, 0),
	ASIC3_CONFIG_GPIO(8, 1, 1, 0),
	ASIC3_CONFIG_GPIO(9, 1, 1, 0),
	ASIC3_CONFIG_GPIO(10, 1, 1, 0),
	ASIC3_CONFIG_GPIO(11, 1, 1, 0),
	ASIC3_CONFIG_GPIO(12, 1, 1, 0),
	ASIC3_CONFIG_GPIO(13, 1, 1, 0),
	ASIC3_CONFIG_GPIO(14, 1, 1, 0),
	ASIC3_CONFIG_GPIO(15, 1, 1, 0),

	ASIC3_CONFIG_GPIO(16, 1, 1, 0),
	ASIC3_CONFIG_GPIO(17, 1, 1, 0),
	ASIC3_CONFIG_GPIO(18, 1, 1, 0),
	ASIC3_CONFIG_GPIO(19, 1, 1, 0),
	ASIC3_CONFIG_GPIO(20, 1, 1, 0),
	ASIC3_CONFIG_GPIO(21, 1, 1, 0),
	ASIC3_CONFIG_GPIO(22, 1, 1, 0),
	ASIC3_CONFIG_GPIO(23, 1, 1, 0),
	ASIC3_CONFIG_GPIO(24, 1, 1, 0),
	ASIC3_CONFIG_GPIO(25, 1, 1, 0),
	ASIC3_CONFIG_GPIO(26, 1, 1, 0),
	ASIC3_CONFIG_GPIO(27, 1, 1, 0),
	ASIC3_CONFIG_GPIO(28, 1, 1, 0),
	ASIC3_CONFIG_GPIO(29, 1, 1, 0),
	ASIC3_CONFIG_GPIO(30, 1, 1, 0),
	ASIC3_CONFIG_GPIO(31, 1, 1, 0),

	/* GPIOC - CF, LEDs, SD */
	ASIC3_GPIOC0_LED0,		/* red */
	ASIC3_GPIOC1_LED1,		/* green */
	ASIC3_GPIOC2_LED2,		/* blue */
	ASIC3_GPIOC4_CF_nCD,
	ASIC3_GPIOC5_nCIOW,
	ASIC3_GPIOC6_nCIOR,
	ASIC3_GPIOC7_nPCE_1,
	ASIC3_GPIOC8_nPCE_2,
	ASIC3_GPIOC9_nPOE,
	ASIC3_GPIOC10_nPWE,
	ASIC3_GPIOC11_PSKTSEL,
	ASIC3_GPIOC12_nPREG,
	ASIC3_GPIOC13_nPWAIT,
	ASIC3_GPIOC14_nPIOIS16,
	ASIC3_GPIOC15_nPIOR,

	/* GPIOD: input GPIOs, CF */
	ASIC3_GPIOD11_nCIOIS16,
	ASIC3_GPIOD12_nCWAIT,
	ASIC3_GPIOD15_nPIOW,
};

static struct asic3_led asic3_leds[ASIC3_NUM_LEDS] = {
	[0] = {
		.name = "hx4700:amber",
		.default_trigger = "ds2760-battery.0-charging-blink-full-solid",
	},
	[1] = {
		.name = "hx4700:green",
		.default_trigger = "unused",
	},
	[2] = {
		.name = "hx4700:blue",
		.default_trigger = "hx4700-radio",
	},
};

static struct resource asic3_resources[] = {
	/* GPIO part */
	[0] = {
		.start	= ASIC3_PHYS,
		.end	= ASIC3_PHYS + ASIC3_MAP_SIZE_16BIT - 1,
		.flags	= IORESOURCE_MEM,
	},
	[1] = {
		.start	= PXA_GPIO_TO_IRQ(GPIO12_HX4700_ASIC3_IRQ),
		.end	= PXA_GPIO_TO_IRQ(GPIO12_HX4700_ASIC3_IRQ),
		.flags	= IORESOURCE_IRQ,
	},
	/* SD part */
	[2] = {
		.start	= ASIC3_SD_PHYS,
		.end	= ASIC3_SD_PHYS + ASIC3_MAP_SIZE_16BIT - 1,
		.flags	= IORESOURCE_MEM,
	},
	[3] = {
		.start	= PXA_GPIO_TO_IRQ(GPIO66_HX4700_ASIC3_nSDIO_IRQ),
		.end	= PXA_GPIO_TO_IRQ(GPIO66_HX4700_ASIC3_nSDIO_IRQ),
		.flags	= IORESOURCE_IRQ,
	},
};

static struct asic3_platform_data asic3_platform_data = {
	.gpio_config     = asic3_gpio_config,
	.gpio_config_num = ARRAY_SIZE(asic3_gpio_config),
	.irq_base        = IRQ_BOARD_START,
	.gpio_base       = HX4700_ASIC3_GPIO_BASE,
	.leds            = asic3_leds,
};

static struct platform_device asic3 = {
	.name          = "asic3",
	.id            = -1,
	.resource      = asic3_resources,
	.num_resources = ARRAY_SIZE(asic3_resources),
	.dev = {
		.platform_data = &asic3_platform_data,
	},
};

/*
 * EGPIO
 */

static struct resource egpio_resources[] = {
	[0] = {
		.start = PXA_CS5_PHYS,
		.end   = PXA_CS5_PHYS + 0x4 - 1,
		.flags = IORESOURCE_MEM,
	},
};

static struct htc_egpio_chip egpio_chips[] = {
	[0] = {
		.reg_start = 0,
		.gpio_base = HX4700_EGPIO_BASE,
		.num_gpios = 8,
		.direction = HTC_EGPIO_OUTPUT,
	},
};

static struct htc_egpio_platform_data egpio_info = {
	.reg_width = 16,
	.bus_width = 16,
	.chip      = egpio_chips,
	.num_chips = ARRAY_SIZE(egpio_chips),
};

static struct platform_device egpio = {
	.name          = "htc-egpio",
	.id            = -1,
	.resource      = egpio_resources,
	.num_resources = ARRAY_SIZE(egpio_resources),
	.dev = {
		.platform_data = &egpio_info,
	},
};

/*
 * LCD - Sony display connected to ATI Imageon w3220
 */

static void sony_lcd_init(void)
{
	gpio_set_value(GPIO84_HX4700_LCD_SQN, 1);
	gpio_set_value(GPIO110_HX4700_LCD_LVDD_3V3_ON, 0);
	gpio_set_value(GPIO111_HX4700_LCD_AVDD_3V3_ON, 0);
	gpio_set_value(GPIO70_HX4700_LCD_SLIN1, 0);
	gpio_set_value(GPIO62_HX4700_LCD_nRESET, 0);
	mdelay(10);
	gpio_set_value(GPIO59_HX4700_LCD_PC1, 0);
	gpio_set_value(GPIO110_HX4700_LCD_LVDD_3V3_ON, 0);
	mdelay(20);

	gpio_set_value(GPIO110_HX4700_LCD_LVDD_3V3_ON, 1);
	mdelay(5);
	gpio_set_value(GPIO111_HX4700_LCD_AVDD_3V3_ON, 1);

	/* FIXME: init w3220 registers here */

	mdelay(5);
	gpio_set_value(GPIO70_HX4700_LCD_SLIN1, 1);
	mdelay(10);
	gpio_set_value(GPIO62_HX4700_LCD_nRESET, 1);
	mdelay(10);
	gpio_set_value(GPIO59_HX4700_LCD_PC1, 1);
	mdelay(10);
	gpio_set_value(GPIO112_HX4700_LCD_N2V7_7V3_ON, 1);
}

static void sony_lcd_off(void)
{
	gpio_set_value(GPIO59_HX4700_LCD_PC1, 0);
	gpio_set_value(GPIO62_HX4700_LCD_nRESET, 0);
	mdelay(10);
	gpio_set_value(GPIO112_HX4700_LCD_N2V7_7V3_ON, 0);
	mdelay(10);
	gpio_set_value(GPIO111_HX4700_LCD_AVDD_3V3_ON, 0);
	mdelay(10);
	gpio_set_value(GPIO110_HX4700_LCD_LVDD_3V3_ON, 0);
}

#ifdef CONFIG_PM
static void w3220_lcd_suspend(struct w100fb_par *wfb)
{
	sony_lcd_off();
}

static void w3220_lcd_resume(struct w100fb_par *wfb)
{
	sony_lcd_init();
}
#else
#define w3220_lcd_resume	NULL
#define w3220_lcd_suspend	NULL
#endif

static struct w100_tg_info w3220_tg_info = {
	.suspend	= w3220_lcd_suspend,
	.resume		= w3220_lcd_resume,
};

/*  				 W3220_VGA		QVGA */
static struct w100_gen_regs w3220_regs = {
	.lcd_format =        0x00000003,
	.lcdd_cntl1 =        0x00000000,
	.lcdd_cntl2 =        0x0003ffff,
	.genlcd_cntl1 =      0x00abf003,	/* 0x00fff003 */
	.genlcd_cntl2 =      0x00000003,
	.genlcd_cntl3 =      0x000102aa,
};

static struct w100_mode w3220_modes[] = {
{
	.xres 		= 480,
	.yres 		= 640,
	.left_margin 	= 15,
	.right_margin 	= 16,
	.upper_margin 	= 8,
	.lower_margin 	= 7,
	.crtc_ss	= 0x00000000,
	.crtc_ls	= 0xa1ff01f9,	/* 0x21ff01f9 */
	.crtc_gs	= 0xc0000000,	/* 0x40000000 */
	.crtc_vpos_gs	= 0x0000028f,
	.crtc_ps1_active = 0x00000000,	/* 0x41060010 */
	.crtc_rev	= 0,
	.crtc_dclk	= 0x80000000,
	.crtc_gclk	= 0x040a0104,
	.crtc_goe	= 0,
	.pll_freq 	= 95,
	.pixclk_divider = 4,
	.pixclk_divider_rotated = 4,
	.pixclk_src     = CLK_SRC_PLL,
	.sysclk_divider = 0,
	.sysclk_src     = CLK_SRC_PLL,
},
{
	.xres 		= 240,
	.yres 		= 320,
	.left_margin 	= 9,
	.right_margin 	= 8,
	.upper_margin 	= 5,
	.lower_margin 	= 4,
	.crtc_ss	= 0x80150014,
	.crtc_ls        = 0xa0fb00f7,
	.crtc_gs	= 0xc0080007,
	.crtc_vpos_gs	= 0x00080007,
	.crtc_rev	= 0x0000000a,
	.crtc_dclk	= 0x81700030,
	.crtc_gclk	= 0x8015010f,
	.crtc_goe	= 0x00000000,
	.pll_freq 	= 95,
	.pixclk_divider = 4,
	.pixclk_divider_rotated = 4,
	.pixclk_src     = CLK_SRC_PLL,
	.sysclk_divider = 0,
	.sysclk_src     = CLK_SRC_PLL,
},
};

struct w100_mem_info w3220_mem_info = {
	.ext_cntl        = 0x09640011,
	.sdram_mode_reg  = 0x00600021,
	.ext_timing_cntl = 0x1a001545,	/* 0x15001545 */
	.io_cntl         = 0x7ddd7333,
	.size            = 0x1fffff,
};

struct w100_bm_mem_info w3220_bm_mem_info = {
	.ext_mem_bw = 0x50413e01,
	.offset = 0,
	.ext_timing_ctl = 0x00043f7f,
	.ext_cntl = 0x00000010,
	.mode_reg = 0x00250000,
	.io_cntl = 0x0fff0000,
	.config = 0x08301480,
};

static struct w100_gpio_regs w3220_gpio_info = {
	.init_data1 = 0xdfe00100,	/* GPIO_DATA */
	.gpio_dir1  = 0xffff0000,	/* GPIO_CNTL1 */
	.gpio_oe1   = 0x00000000,	/* GPIO_CNTL2 */
	.init_data2 = 0x00000000,	/* GPIO_DATA2 */
	.gpio_dir2  = 0x00000000,	/* GPIO_CNTL3 */
	.gpio_oe2   = 0x00000000,	/* GPIO_CNTL4 */
};

static struct w100fb_mach_info w3220_info = {
	.tg        = &w3220_tg_info,
	.mem       = &w3220_mem_info,
	.bm_mem    = &w3220_bm_mem_info,
	.gpio      = &w3220_gpio_info,
	.regs      = &w3220_regs,
	.modelist  = w3220_modes,
	.num_modes = 2,
	.xtal_freq = 16000000,
};

static struct resource w3220_resources[] = {
	[0] = {
		.start	= ATI_W3220_PHYS,
		.end	= ATI_W3220_PHYS + 0x00ffffff,
		.flags	= IORESOURCE_MEM,
	},
};

static struct platform_device w3220 = {
	.name	= "w100fb",
	.id	= -1,
	.dev	= {
		.platform_data = &w3220_info,
	},
	.num_resources = ARRAY_SIZE(w3220_resources),
	.resource      = w3220_resources,
};

static void hx4700_lcd_set_power(struct plat_lcd_data *pd, unsigned int power)
{
	if (power)
		sony_lcd_init();
	else
		sony_lcd_off();
}

static struct plat_lcd_data hx4700_lcd_data = {
	.set_power = hx4700_lcd_set_power,
};

static struct platform_device hx4700_lcd = {
	.name = "platform-lcd",
	.id   = -1,
	.dev  = {
		.platform_data = &hx4700_lcd_data,
		.parent        = &w3220.dev,
	},
};

/*
 * Backlight
 */

static struct platform_pwm_backlight_data backlight_data = {
	.pwm_id         = 1,
	.max_brightness = 200,
	.dft_brightness = 100,
	.pwm_period_ns  = 30923,
};

static struct platform_device backlight = {
	.name = "pwm-backlight",
	.id   = -1,
	.dev  = {
		.parent        = &pxa27x_device_pwm1.dev,
		.platform_data = &backlight_data,
	},
};

/*
 * USB "Transceiver"
 */

static struct gpio_vbus_mach_info gpio_vbus_info = {
	.gpio_pullup        = GPIO76_HX4700_USBC_PUEN,
	.gpio_vbus          = GPIOD14_nUSBC_DETECT,
	.gpio_vbus_inverted = 1,
};

static struct platform_device gpio_vbus = {
	.name          = "gpio-vbus",
	.id            = -1,
	.dev = {
		.platform_data = &gpio_vbus_info,
	},
};

/*
 * Touchscreen - TSC2046 connected to SSP2
 */

static const struct ads7846_platform_data tsc2046_info = {
	.model            = 7846,
	.vref_delay_usecs = 100,
	.pressure_max     = 1024,
	.debounce_max     = 10,
	.debounce_tol     = 3,
	.debounce_rep     = 1,
	.gpio_pendown     = GPIO58_HX4700_TSC2046_nPENIRQ,
};

static struct pxa2xx_spi_chip tsc2046_chip = {
	.tx_threshold = 1,
	.rx_threshold = 2,
	.timeout      = 64,
	.gpio_cs      = GPIO88_HX4700_TSC2046_CS,
};

static struct spi_board_info tsc2046_board_info[] __initdata = {
	{
		.modalias        = "ads7846",
		.bus_num         = 2,
		.max_speed_hz    = 2600000, /* 100 kHz sample rate */
		.irq             = PXA_GPIO_TO_IRQ(GPIO58_HX4700_TSC2046_nPENIRQ),
		.platform_data   = &tsc2046_info,
		.controller_data = &tsc2046_chip,
	},
};

static struct pxa2xx_spi_master pxa_ssp2_master_info = {
	.num_chipselect = 1,
	.clock_enable   = CKEN_SSP2,
	.enable_dma     = 1,
};

/*
 * External power
 */

static int power_supply_init(struct device *dev)
{
	return gpio_request(GPIOD9_nAC_IN, "AC charger detect");
}

static int hx4700_is_ac_online(void)
{
	return !gpio_get_value(GPIOD9_nAC_IN);
}

static void power_supply_exit(struct device *dev)
{
	gpio_free(GPIOD9_nAC_IN);
}

static char *hx4700_supplicants[] = {
	"ds2760-battery.0", "backup-battery"
};

static struct pda_power_pdata power_supply_info = {
	.init            = power_supply_init,
	.is_ac_online    = hx4700_is_ac_online,
	.exit            = power_supply_exit,
	.supplied_to     = hx4700_supplicants,
	.num_supplicants = ARRAY_SIZE(hx4700_supplicants),
};

static struct resource power_supply_resources[] = {
	[0] = {
		.name  = "ac",
		.flags = IORESOURCE_IRQ | IORESOURCE_IRQ_HIGHEDGE |
		         IORESOURCE_IRQ_LOWEDGE,
		.start = PXA_GPIO_TO_IRQ(GPIOD9_nAC_IN),
		.end   = PXA_GPIO_TO_IRQ(GPIOD9_nAC_IN),
	},
	[1] = {
		.name  = "usb",
		.flags = IORESOURCE_IRQ | IORESOURCE_IRQ_HIGHEDGE |
		         IORESOURCE_IRQ_LOWEDGE,
		.start = PXA_GPIO_TO_IRQ(GPIOD14_nUSBC_DETECT),
		.end   = PXA_GPIO_TO_IRQ(GPIOD14_nUSBC_DETECT),
	},
};

static struct platform_device power_supply = {
	.name = "pda-power",
	.id   = -1,
	.dev  = {
		.platform_data = &power_supply_info,
	},
	.resource      = power_supply_resources,
	.num_resources = ARRAY_SIZE(power_supply_resources),
};

/*
 * Battery charger
 */

static struct regulator_consumer_supply bq24022_consumers[] = {
	{
		.dev = &gpio_vbus.dev,
		.supply = "vbus_draw",
	},
	{
		.dev = &power_supply.dev,
		.supply = "ac_draw",
	},
};

static struct regulator_init_data bq24022_init_data = {
	.constraints = {
		.max_uA         = 500000,
		.valid_ops_mask = REGULATOR_CHANGE_CURRENT|REGULATOR_CHANGE_STATUS,
	},
	.num_consumer_supplies  = ARRAY_SIZE(bq24022_consumers),
	.consumer_supplies      = bq24022_consumers,
};

static struct bq24022_mach_info bq24022_info = {
	.gpio_nce   = GPIO72_HX4700_BQ24022_nCHARGE_EN,
	.gpio_iset2 = GPIO96_HX4700_BQ24022_ISET2,
	.init_data  = &bq24022_init_data,
};

static struct platform_device bq24022 = {
	.name = "bq24022",
	.id   = -1,
	.dev  = {
		.platform_data = &bq24022_info,
	},
};

/*
 * StrataFlash
 */

static void hx4700_set_vpp(struct platform_device *pdev, int vpp)
{
	gpio_set_value(GPIO91_HX4700_FLASH_VPEN, vpp);
}

static struct resource strataflash_resource[] = {
	[0] = DEFINE_RES_MEM(PXA_CS0_PHYS, SZ_64M),
	[1] = DEFINE_RES_MEM(PXA_CS0_PHYS + SZ_64M, SZ_64M),
};

static struct physmap_flash_data strataflash_data = {
	.width = 4,
	.set_vpp = hx4700_set_vpp,
};

static struct platform_device strataflash = {
	.name          = "physmap-flash",
	.id            = -1,
	.resource      = strataflash_resource,
	.num_resources = ARRAY_SIZE(strataflash_resource),
	.dev = {
		.platform_data = &strataflash_data,
	},
};

/*
 * Maxim MAX1587A on PI2C
 */

static struct regulator_consumer_supply max1587a_consumer = {
	.supply = "vcc_core",
};

static struct regulator_init_data max1587a_v3_info = {
	.constraints = {
		.name = "vcc_core range",
		.min_uV =  900000,
		.max_uV = 1705000,
		.always_on = 1,
		.valid_ops_mask = REGULATOR_CHANGE_VOLTAGE,
	},
	.num_consumer_supplies = 1,
	.consumer_supplies     = &max1587a_consumer,
};

static struct max1586_subdev_data max1587a_subdev = {
	.name = "vcc_core",
	.id   = MAX1586_V3,
	.platform_data = &max1587a_v3_info,
};

static struct max1586_platform_data max1587a_info = {
	.num_subdevs = 1,
	.subdevs     = &max1587a_subdev,
	.v3_gain     = MAX1586_GAIN_R24_3k32, /* 730..1550 mV */
};

static struct i2c_board_info __initdata pi2c_board_info[] = {
	{
		I2C_BOARD_INFO("max1586", 0x14),
		.platform_data = &max1587a_info,
	},
};

/*
 * Asahi Kasei AK4641 on I2C
<<<<<<< HEAD
 */

static struct ak4641_platform_data ak4641_info = {
	.gpio_power = GPIO27_HX4700_CODEC_ON,
	.gpio_npdn  = GPIO109_HX4700_CODEC_nPDN,
};

static struct i2c_board_info i2c_board_info[] __initdata = {
	{
		I2C_BOARD_INFO("ak4641", 0x12),
		.platform_data = &ak4641_info,
	},
};

static struct platform_device audio = {
	.name	= "hx4700-audio",
	.id	= -1,
};


/*
 * PCMCIA
=======
>>>>>>> a754a87c
 */

static struct ak4641_platform_data ak4641_info = {
	.gpio_power = GPIO27_HX4700_CODEC_ON,
	.gpio_npdn  = GPIO109_HX4700_CODEC_nPDN,
};

static struct i2c_board_info i2c_board_info[] __initdata = {
	{
		I2C_BOARD_INFO("ak4641", 0x12),
		.platform_data = &ak4641_info,
	},
};

static struct platform_device audio = {
	.name	= "hx4700-audio",
	.id	= -1,
};


/*
 * Platform devices
 */

static struct platform_device *devices[] __initdata = {
	&asic3,
	&gpio_keys,
	&backlight,
	&w3220,
	&hx4700_lcd,
	&egpio,
	&bq24022,
	&gpio_vbus,
	&power_supply,
	&strataflash,
	&audio,
<<<<<<< HEAD
	&pcmcia,
=======
>>>>>>> a754a87c
};

static struct gpio global_gpios[] = {
	{ GPIO12_HX4700_ASIC3_IRQ, GPIOF_IN, "ASIC3_IRQ" },
	{ GPIO13_HX4700_W3220_IRQ, GPIOF_IN, "W3220_IRQ" },
	{ GPIO14_HX4700_nWLAN_IRQ, GPIOF_IN, "WLAN_IRQ" },
	{ GPIO59_HX4700_LCD_PC1,          GPIOF_OUT_INIT_HIGH, "LCD_PC1" },
	{ GPIO62_HX4700_LCD_nRESET,       GPIOF_OUT_INIT_HIGH, "LCD_RESET" },
	{ GPIO70_HX4700_LCD_SLIN1,        GPIOF_OUT_INIT_HIGH, "LCD_SLIN1" },
	{ GPIO84_HX4700_LCD_SQN,          GPIOF_OUT_INIT_HIGH, "LCD_SQN" },
	{ GPIO110_HX4700_LCD_LVDD_3V3_ON, GPIOF_OUT_INIT_HIGH, "LCD_LVDD" },
	{ GPIO111_HX4700_LCD_AVDD_3V3_ON, GPIOF_OUT_INIT_HIGH, "LCD_AVDD" },
	{ GPIO32_HX4700_RS232_ON,         GPIOF_OUT_INIT_HIGH, "RS232_ON" },
	{ GPIO71_HX4700_ASIC3_nRESET,     GPIOF_OUT_INIT_HIGH, "ASIC3_nRESET" },
	{ GPIO82_HX4700_EUART_RESET,      GPIOF_OUT_INIT_HIGH, "EUART_RESET" },
};

static void __init hx4700_init(void)
{
	int ret;

	pxa2xx_mfp_config(ARRAY_AND_SIZE(hx4700_pin_config));
	ret = gpio_request_array(ARRAY_AND_SIZE(global_gpios));
	if (ret)
		pr_err ("hx4700: Failed to request GPIOs.\n");

	pxa_set_ffuart_info(NULL);
	pxa_set_btuart_info(NULL);
	pxa_set_stuart_info(NULL);

	platform_add_devices(devices, ARRAY_SIZE(devices));

	pxa_set_ficp_info(&ficp_info);
	pxa27x_set_i2c_power_info(NULL);
	pxa_set_i2c_info(NULL);
	i2c_register_board_info(0, ARRAY_AND_SIZE(i2c_board_info));
	i2c_register_board_info(1, ARRAY_AND_SIZE(pi2c_board_info));
	pxa2xx_set_spi_info(2, &pxa_ssp2_master_info);
	spi_register_board_info(ARRAY_AND_SIZE(tsc2046_board_info));

	gpio_set_value(GPIO71_HX4700_ASIC3_nRESET, 0);
	mdelay(10);
	gpio_set_value(GPIO71_HX4700_ASIC3_nRESET, 1);
	mdelay(10);
}

MACHINE_START(H4700, "HP iPAQ HX4700")
	.atag_offset  = 0x100,
	.map_io       = pxa27x_map_io,
	.nr_irqs      = HX4700_NR_IRQS,
	.init_irq     = pxa27x_init_irq,
	.handle_irq     = pxa27x_handle_irq,
	.init_machine = hx4700_init,
	.timer        = &pxa_timer,
	.restart	= pxa_restart,
MACHINE_END<|MERGE_RESOLUTION|>--- conflicted
+++ resolved
@@ -782,31 +782,6 @@
 
 /*
  * Asahi Kasei AK4641 on I2C
-<<<<<<< HEAD
- */
-
-static struct ak4641_platform_data ak4641_info = {
-	.gpio_power = GPIO27_HX4700_CODEC_ON,
-	.gpio_npdn  = GPIO109_HX4700_CODEC_nPDN,
-};
-
-static struct i2c_board_info i2c_board_info[] __initdata = {
-	{
-		I2C_BOARD_INFO("ak4641", 0x12),
-		.platform_data = &ak4641_info,
-	},
-};
-
-static struct platform_device audio = {
-	.name	= "hx4700-audio",
-	.id	= -1,
-};
-
-
-/*
- * PCMCIA
-=======
->>>>>>> a754a87c
  */
 
 static struct ak4641_platform_data ak4641_info = {
@@ -843,10 +818,6 @@
 	&power_supply,
 	&strataflash,
 	&audio,
-<<<<<<< HEAD
-	&pcmcia,
-=======
->>>>>>> a754a87c
 };
 
 static struct gpio global_gpios[] = {
