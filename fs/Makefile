--- conflicted
+++ resolved
@@ -13,11 +13,7 @@
 		seq_file.o xattr.o libfs.o fs-writeback.o \
 		pnode.o splice.o sync.o utimes.o d_path.o \
 		stack.o fs_struct.o statfs.o fs_pin.o nsfs.o \
-<<<<<<< HEAD
-		fs_types.o
-=======
-		fs_context.o fs_parser.o
->>>>>>> c99c2171
+		fs_types.o fs_context.o fs_parser.o
 
 ifeq ($(CONFIG_BLOCK),y)
 obj-y +=	buffer.o block_dev.o direct-io.o mpage.o
