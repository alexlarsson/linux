--- conflicted
+++ resolved
@@ -1549,32 +1549,6 @@
 		u64 new_size;
 
 		/*
-<<<<<<< HEAD
-		 * We need the largest size of the remaining extent to see if we
-		 * need to add a new outstanding extent.  Think of the following
-		 * case
-		 *
-		 * [MEAX_EXTENT_SIZEx2 - 4k][4k]
-		 *
-		 * The new_size would just be 4k and we'd think we had enough
-		 * outstanding extents for this if we only took one side of the
-		 * split, same goes for the other direction.  We need to see if
-		 * the larger size still is the same amount of extents as the
-		 * original size, because if it is we need to add a new
-		 * outstanding extent.  But if we split up and the larger size
-		 * is less than the original then we are good to go since we've
-		 * already accounted for the extra extent in our original
-		 * accounting.
-		 */
-		new_size = orig->end - split + 1;
-		if ((split - orig->start) > new_size)
-			new_size = split - orig->start;
-
-		num_extents = div64_u64(size + BTRFS_MAX_EXTENT_SIZE - 1,
-					BTRFS_MAX_EXTENT_SIZE);
-		if (div64_u64(new_size + BTRFS_MAX_EXTENT_SIZE - 1,
-			      BTRFS_MAX_EXTENT_SIZE) < num_extents)
-=======
 		 * See the explanation in btrfs_merge_extent_hook, the same
 		 * applies here, just in reverse.
 		 */
@@ -1586,7 +1560,6 @@
 					BTRFS_MAX_EXTENT_SIZE);
 		if (div64_u64(size + BTRFS_MAX_EXTENT_SIZE - 1,
 			      BTRFS_MAX_EXTENT_SIZE) >= num_extents)
->>>>>>> d525211f
 			return;
 	}
 
@@ -1612,15 +1585,10 @@
 	if (!(other->state & EXTENT_DELALLOC))
 		return;
 
-<<<<<<< HEAD
-	old_size = other->end - other->start + 1;
-	new_size = old_size + (new->end - new->start + 1);
-=======
 	if (new->start > other->start)
 		new_size = new->end - other->start + 1;
 	else
 		new_size = other->end - new->start + 1;
->>>>>>> d525211f
 
 	/* we're not bigger than the max, unreserve the space and go */
 	if (new_size <= BTRFS_MAX_EXTENT_SIZE) {
@@ -1631,15 +1599,6 @@
 	}
 
 	/*
-<<<<<<< HEAD
-	 * If we grew by another max_extent, just return, we want to keep that
-	 * reserved amount.
-	 */
-	num_extents = div64_u64(old_size + BTRFS_MAX_EXTENT_SIZE - 1,
-				BTRFS_MAX_EXTENT_SIZE);
-	if (div64_u64(new_size + BTRFS_MAX_EXTENT_SIZE - 1,
-		      BTRFS_MAX_EXTENT_SIZE) > num_extents)
-=======
 	 * We have to add up either side to figure out how many extents were
 	 * accounted for before we merged into one big extent.  If the number of
 	 * extents we accounted for is <= the amount we need for the new range
@@ -1666,7 +1625,6 @@
 
 	if (div64_u64(new_size + BTRFS_MAX_EXTENT_SIZE - 1,
 		      BTRFS_MAX_EXTENT_SIZE) >= num_extents)
->>>>>>> d525211f
 		return;
 
 	spin_lock(&BTRFS_I(inode)->lock);
@@ -3654,7 +3612,6 @@
 
 	inode->i_atime.tv_sec = btrfs_timespec_sec(leaf, &inode_item->atime);
 	inode->i_atime.tv_nsec = btrfs_timespec_nsec(leaf, &inode_item->atime);
-<<<<<<< HEAD
 
 	inode->i_mtime.tv_sec = btrfs_timespec_sec(leaf, &inode_item->mtime);
 	inode->i_mtime.tv_nsec = btrfs_timespec_nsec(leaf, &inode_item->mtime);
@@ -3662,15 +3619,6 @@
 	inode->i_ctime.tv_sec = btrfs_timespec_sec(leaf, &inode_item->ctime);
 	inode->i_ctime.tv_nsec = btrfs_timespec_nsec(leaf, &inode_item->ctime);
 
-=======
-
-	inode->i_mtime.tv_sec = btrfs_timespec_sec(leaf, &inode_item->mtime);
-	inode->i_mtime.tv_nsec = btrfs_timespec_nsec(leaf, &inode_item->mtime);
-
-	inode->i_ctime.tv_sec = btrfs_timespec_sec(leaf, &inode_item->ctime);
-	inode->i_ctime.tv_nsec = btrfs_timespec_nsec(leaf, &inode_item->ctime);
-
->>>>>>> d525211f
 	BTRFS_I(inode)->i_otime.tv_sec =
 		btrfs_timespec_sec(leaf, &inode_item->otime);
 	BTRFS_I(inode)->i_otime.tv_nsec =
@@ -7288,11 +7236,7 @@
 	u64 start = iblock << inode->i_blkbits;
 	u64 lockstart, lockend;
 	u64 len = bh_result->b_size;
-<<<<<<< HEAD
-	u64 orig_len = len;
-=======
 	u64 *outstanding_extents = NULL;
->>>>>>> d525211f
 	int unlock_bits = EXTENT_LOCKED;
 	int ret = 0;
 
@@ -7437,9 +7381,6 @@
 		if (start + len > i_size_read(inode))
 			i_size_write(inode, start + len);
 
-<<<<<<< HEAD
-		if (len < orig_len) {
-=======
 		/*
 		 * If we have an outstanding_extents count still set then we're
 		 * within our reservation, otherwise we need to adjust our inode
@@ -7448,16 +7389,12 @@
 		if (*outstanding_extents) {
 			(*outstanding_extents)--;
 		} else {
->>>>>>> d525211f
 			spin_lock(&BTRFS_I(inode)->lock);
 			BTRFS_I(inode)->outstanding_extents++;
 			spin_unlock(&BTRFS_I(inode)->lock);
 		}
-<<<<<<< HEAD
-=======
 
 		current->journal_info = outstanding_extents;
->>>>>>> d525211f
 		btrfs_free_reserved_data_space(inode, len);
 	}
 
