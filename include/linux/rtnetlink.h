--- conflicted
+++ resolved
@@ -70,12 +70,7 @@
  * @p: The pointer to read, prior to dereferencing
  *
  * Return the value of the specified RCU-protected pointer, but omit
-<<<<<<< HEAD
- * both the smp_read_barrier_depends() and the READ_ONCE(), because
- * caller holds RTNL.
-=======
  * the READ_ONCE(), because caller holds RTNL.
->>>>>>> 5fa4ec9c
  */
 #define rtnl_dereference(p)					\
 	rcu_dereference_protected(p, lockdep_rtnl_is_held())
