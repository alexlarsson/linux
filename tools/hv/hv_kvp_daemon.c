--- conflicted
+++ resolved
@@ -1434,10 +1434,6 @@
 	int	pool;
 	char	*if_name;
 	struct hv_kvp_ipaddr_value *kvp_ip_val;
-<<<<<<< HEAD
-	char *kvp_send_buffer;
-=======
->>>>>>> d8ec26d7
 	char *kvp_recv_buffer;
 	size_t kvp_recv_buffer_len;
 
@@ -1446,18 +1442,10 @@
 	openlog("KVP", 0, LOG_USER);
 	syslog(LOG_INFO, "KVP starting; pid is:%d", getpid());
 
-<<<<<<< HEAD
-	kvp_recv_buffer_len = NLMSG_HDRLEN + sizeof(struct cn_msg) + sizeof(struct hv_kvp_msg);
-	kvp_send_buffer = calloc(1, kvp_recv_buffer_len);
-	kvp_recv_buffer = calloc(1, kvp_recv_buffer_len);
-	if (!(kvp_send_buffer && kvp_recv_buffer)) {
-		syslog(LOG_ERR, "Failed to allocate netlink buffers");
-=======
 	kvp_recv_buffer_len = NLMSG_LENGTH(0) + sizeof(struct cn_msg) + sizeof(struct hv_kvp_msg);
 	kvp_recv_buffer = calloc(1, kvp_recv_buffer_len);
 	if (!kvp_recv_buffer) {
 		syslog(LOG_ERR, "Failed to allocate netlink buffer");
->>>>>>> d8ec26d7
 		exit(EXIT_FAILURE);
 	}
 	/*
