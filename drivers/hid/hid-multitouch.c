--- conflicted
+++ resolved
@@ -72,10 +72,7 @@
 #define MT_QUIRK_FIX_CONST_CONTACT_ID	BIT(14)
 #define MT_QUIRK_TOUCH_SIZE_SCALING	BIT(15)
 #define MT_QUIRK_STICKY_FINGERS		BIT(16)
-<<<<<<< HEAD
-=======
 #define MT_QUIRK_ASUS_CUSTOM_UP		BIT(17)
->>>>>>> bb176f67
 
 #define MT_INPUTMODE_TOUCHSCREEN	0x02
 #define MT_INPUTMODE_TOUCHPAD		0x03
@@ -1423,15 +1420,12 @@
 			USB_VENDOR_ID_ALPS_JP,
 			HID_DEVICE_ID_ALPS_U1_DUAL_3BTN_PTP) },
 
-<<<<<<< HEAD
-=======
 	/* Lenovo X1 TAB Gen 2 */
 	{ .driver_data = MT_CLS_WIN_8_DUAL,
 		HID_DEVICE(BUS_USB, HID_GROUP_MULTITOUCH_WIN_8,
 			   USB_VENDOR_ID_LENOVO,
 			   USB_DEVICE_ID_LENOVO_X1_TAB) },
 
->>>>>>> bb176f67
 	/* Anton devices */
 	{ .driver_data = MT_CLS_EXPORT_ALL_INPUTS,
 		MT_USB_DEVICE(USB_VENDOR_ID_ANTON,
