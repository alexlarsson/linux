--- conflicted
+++ resolved
@@ -2,12 +2,6 @@
 /*
  * Copyright (c) 2016, The Linux Foundation. All rights reserved.
  */
-<<<<<<< HEAD
-#include <linux/clk.h>
-#include <linux/platform_device.h>
-#include <linux/slab.h>
-=======
->>>>>>> b9283ac0
 #include <linux/bitops.h>
 #include <linux/clk.h>
 #include <linux/delay.h>
@@ -19,13 +13,8 @@
 #include <linux/mtd/partitions.h>
 #include <linux/mtd/rawnand.h>
 #include <linux/of.h>
-<<<<<<< HEAD
-#include <linux/delay.h>
-#include <linux/dma/qcom_bam_dma.h>
-=======
-#include <linux/of_device.h>
+#include <linux/platform_device.h>
 #include <linux/slab.h>
->>>>>>> b9283ac0
 
 /* NANDc reg offsets */
 #define	NAND_FLASH_CMD			0x00
