/*
 * Base driver for Marvell 88PM8607
 *
 * Copyright (C) 2009 Marvell International Ltd.
 * 	Haojian Zhuang <haojian.zhuang@marvell.com>
 *
 * This program is free software; you can redistribute it and/or modify
 * it under the terms of the GNU General Public License version 2 as
 * published by the Free Software Foundation.
 */

#include <linux/kernel.h>
#include <linux/module.h>
#include <linux/err.h>
#include <linux/i2c.h>
#include <linux/irq.h>
#include <linux/interrupt.h>
#include <linux/irqdomain.h>
#include <linux/of.h>
#include <linux/of_platform.h>
#include <linux/platform_device.h>
#include <linux/regmap.h>
#include <linux/slab.h>
#include <linux/mfd/core.h>
#include <linux/mfd/88pm860x.h>
#include <linux/regulator/machine.h>
#include <linux/power/charger-manager.h>

#define INT_STATUS_NUM			3

static struct resource bk0_resources[] __devinitdata = {
	{2, 2, "duty cycle", IORESOURCE_REG, },
	{3, 3, "always on",  IORESOURCE_REG, },
	{3, 3, "current",    IORESOURCE_REG, },
};
static struct resource bk1_resources[] __devinitdata = {
	{4, 4, "duty cycle", IORESOURCE_REG, },
	{5, 5, "always on",  IORESOURCE_REG, },
	{5, 5, "current",    IORESOURCE_REG, },
};
static struct resource bk2_resources[] __devinitdata = {
	{6, 6, "duty cycle", IORESOURCE_REG, },
	{7, 7, "always on",  IORESOURCE_REG, },
	{5, 5, "current",    IORESOURCE_REG, },
};

static struct resource led0_resources[] __devinitdata = {
	/* RGB1 Red LED */
	{0xd, 0xd, "control", IORESOURCE_REG, },
	{0xc, 0xc, "blink",   IORESOURCE_REG, },
};
static struct resource led1_resources[] __devinitdata = {
	/* RGB1 Green LED */
	{0xe, 0xe, "control", IORESOURCE_REG, },
	{0xc, 0xc, "blink",   IORESOURCE_REG, },
};
static struct resource led2_resources[] __devinitdata = {
	/* RGB1 Blue LED */
	{0xf, 0xf, "control", IORESOURCE_REG, },
	{0xc, 0xc, "blink",   IORESOURCE_REG, },
};
static struct resource led3_resources[] __devinitdata = {
	/* RGB2 Red LED */
	{0x9, 0x9, "control", IORESOURCE_REG, },
	{0x8, 0x8, "blink",   IORESOURCE_REG, },
};
static struct resource led4_resources[] __devinitdata = {
	/* RGB2 Green LED */
	{0xa, 0xa, "control", IORESOURCE_REG, },
	{0x8, 0x8, "blink",   IORESOURCE_REG, },
};
static struct resource led5_resources[] __devinitdata = {
	/* RGB2 Blue LED */
	{0xb, 0xb, "control", IORESOURCE_REG, },
	{0x8, 0x8, "blink",   IORESOURCE_REG, },
};

static struct resource buck1_resources[] __devinitdata = {
	{0x24, 0x24, "buck set", IORESOURCE_REG, },
};
static struct resource buck2_resources[] __devinitdata = {
	{0x25, 0x25, "buck set", IORESOURCE_REG, },
};
static struct resource buck3_resources[] __devinitdata = {
	{0x26, 0x26, "buck set", IORESOURCE_REG, },
};
static struct resource ldo1_resources[] __devinitdata = {
	{0x10, 0x10, "ldo set", IORESOURCE_REG, },
};
static struct resource ldo2_resources[] __devinitdata = {
	{0x11, 0x11, "ldo set", IORESOURCE_REG, },
};
static struct resource ldo3_resources[] __devinitdata = {
	{0x12, 0x12, "ldo set", IORESOURCE_REG, },
};
static struct resource ldo4_resources[] __devinitdata = {
	{0x13, 0x13, "ldo set", IORESOURCE_REG, },
};
static struct resource ldo5_resources[] __devinitdata = {
	{0x14, 0x14, "ldo set", IORESOURCE_REG, },
};
static struct resource ldo6_resources[] __devinitdata = {
	{0x15, 0x15, "ldo set", IORESOURCE_REG, },
};
static struct resource ldo7_resources[] __devinitdata = {
	{0x16, 0x16, "ldo set", IORESOURCE_REG, },
};
static struct resource ldo8_resources[] __devinitdata = {
	{0x17, 0x17, "ldo set", IORESOURCE_REG, },
};
static struct resource ldo9_resources[] __devinitdata = {
	{0x18, 0x18, "ldo set", IORESOURCE_REG, },
};
static struct resource ldo10_resources[] __devinitdata = {
	{0x19, 0x19, "ldo set", IORESOURCE_REG, },
};
static struct resource ldo12_resources[] __devinitdata = {
	{0x1a, 0x1a, "ldo set", IORESOURCE_REG, },
};
static struct resource ldo_vibrator_resources[] __devinitdata = {
	{0x28, 0x28, "ldo set", IORESOURCE_REG, },
};
static struct resource ldo14_resources[] __devinitdata = {
	{0x1b, 0x1b, "ldo set", IORESOURCE_REG, },
};

static struct resource touch_resources[] __devinitdata = {
	{PM8607_IRQ_PEN, PM8607_IRQ_PEN, "touch", IORESOURCE_IRQ,},
};

static struct resource onkey_resources[] __devinitdata = {
	{PM8607_IRQ_ONKEY, PM8607_IRQ_ONKEY, "onkey", IORESOURCE_IRQ,},
};

static struct resource codec_resources[] __devinitdata = {
	/* Headset microphone insertion or removal */
	{PM8607_IRQ_MICIN,   PM8607_IRQ_MICIN,   "micin",   IORESOURCE_IRQ,},
	/* Hook-switch press or release */
	{PM8607_IRQ_HOOK,    PM8607_IRQ_HOOK,    "hook",    IORESOURCE_IRQ,},
	/* Headset insertion or removal */
	{PM8607_IRQ_HEADSET, PM8607_IRQ_HEADSET, "headset", IORESOURCE_IRQ,},
	/* Audio short */
	{PM8607_IRQ_AUDIO_SHORT, PM8607_IRQ_AUDIO_SHORT, "audio-short", IORESOURCE_IRQ,},
};

static struct resource battery_resources[] __devinitdata = {
	{PM8607_IRQ_CC,  PM8607_IRQ_CC,  "columb counter", IORESOURCE_IRQ,},
	{PM8607_IRQ_BAT, PM8607_IRQ_BAT, "battery",        IORESOURCE_IRQ,},
};

static struct resource charger_resources[] __devinitdata = {
	{PM8607_IRQ_CHG,  PM8607_IRQ_CHG,  "charger detect",  IORESOURCE_IRQ,},
	{PM8607_IRQ_CHG_DONE,  PM8607_IRQ_CHG_DONE,  "charging done",       IORESOURCE_IRQ,},
	{PM8607_IRQ_CHG_FAIL,  PM8607_IRQ_CHG_FAIL,  "charging timeout",    IORESOURCE_IRQ,},
	{PM8607_IRQ_CHG_FAULT, PM8607_IRQ_CHG_FAULT, "charging fault",	    IORESOURCE_IRQ,},
	{PM8607_IRQ_GPADC1,    PM8607_IRQ_GPADC1,    "battery temperature", IORESOURCE_IRQ,},
	{PM8607_IRQ_VBAT, PM8607_IRQ_VBAT, "battery voltage", IORESOURCE_IRQ,},
	{PM8607_IRQ_VCHG, PM8607_IRQ_VCHG, "vchg voltage",    IORESOURCE_IRQ,},
};

static struct resource preg_resources[] __devinitdata = {
	{PM8606_ID_PREG,  PM8606_ID_PREG,  "preg",   IORESOURCE_IO,},
};

static struct resource rtc_resources[] __devinitdata = {
	{PM8607_IRQ_RTC, PM8607_IRQ_RTC, "rtc", IORESOURCE_IRQ,},
};

static struct mfd_cell bk_devs[] __devinitdata = {
	{
		.name = "88pm860x-backlight",
		.id = 0,
		.num_resources = ARRAY_SIZE(bk0_resources),
		.resources = bk0_resources,
	}, {
		.name = "88pm860x-backlight",
		.id = 1,
		.num_resources = ARRAY_SIZE(bk1_resources),
		.resources = bk1_resources,
	}, {
		.name = "88pm860x-backlight",
		.id = 2,
		.num_resources = ARRAY_SIZE(bk2_resources),
		.resources = bk2_resources,
	},
};

static struct mfd_cell led_devs[] __devinitdata = {
	{
		.name = "88pm860x-led",
		.id = 0,
		.num_resources = ARRAY_SIZE(led0_resources),
		.resources = led0_resources,
	}, {
		.name = "88pm860x-led",
		.id = 1,
		.num_resources = ARRAY_SIZE(led1_resources),
		.resources = led1_resources,
	}, {
		.name = "88pm860x-led",
		.id = 2,
		.num_resources = ARRAY_SIZE(led2_resources),
		.resources = led2_resources,
	}, {
		.name = "88pm860x-led",
		.id = 3,
		.num_resources = ARRAY_SIZE(led3_resources),
		.resources = led3_resources,
	}, {
		.name = "88pm860x-led",
		.id = 4,
		.num_resources = ARRAY_SIZE(led4_resources),
		.resources = led4_resources,
	}, {
		.name = "88pm860x-led",
		.id = 5,
		.num_resources = ARRAY_SIZE(led5_resources),
		.resources = led5_resources,
	},
};

static struct mfd_cell reg_devs[] __devinitdata = {
	{
		.name = "88pm860x-regulator",
		.id = 0,
		.num_resources = ARRAY_SIZE(buck1_resources),
		.resources = buck1_resources,
	}, {
		.name = "88pm860x-regulator",
		.id = 1,
		.num_resources = ARRAY_SIZE(buck2_resources),
		.resources = buck2_resources,
	}, {
		.name = "88pm860x-regulator",
		.id = 2,
		.num_resources = ARRAY_SIZE(buck3_resources),
		.resources = buck3_resources,
	}, {
		.name = "88pm860x-regulator",
		.id = 3,
		.num_resources = ARRAY_SIZE(ldo1_resources),
		.resources = ldo1_resources,
	}, {
		.name = "88pm860x-regulator",
		.id = 4,
		.num_resources = ARRAY_SIZE(ldo2_resources),
		.resources = ldo2_resources,
	}, {
		.name = "88pm860x-regulator",
		.id = 5,
		.num_resources = ARRAY_SIZE(ldo3_resources),
		.resources = ldo3_resources,
	}, {
		.name = "88pm860x-regulator",
		.id = 6,
		.num_resources = ARRAY_SIZE(ldo4_resources),
		.resources = ldo4_resources,
	}, {
		.name = "88pm860x-regulator",
		.id = 7,
		.num_resources = ARRAY_SIZE(ldo5_resources),
		.resources = ldo5_resources,
	}, {
		.name = "88pm860x-regulator",
		.id = 8,
		.num_resources = ARRAY_SIZE(ldo6_resources),
		.resources = ldo6_resources,
	}, {
		.name = "88pm860x-regulator",
		.id = 9,
		.num_resources = ARRAY_SIZE(ldo7_resources),
		.resources = ldo7_resources,
	}, {
		.name = "88pm860x-regulator",
		.id = 10,
		.num_resources = ARRAY_SIZE(ldo8_resources),
		.resources = ldo8_resources,
	}, {
		.name = "88pm860x-regulator",
		.id = 11,
		.num_resources = ARRAY_SIZE(ldo9_resources),
		.resources = ldo9_resources,
	}, {
		.name = "88pm860x-regulator",
		.id = 12,
		.num_resources = ARRAY_SIZE(ldo10_resources),
		.resources = ldo10_resources,
	}, {
		.name = "88pm860x-regulator",
		.id = 13,
		.num_resources = ARRAY_SIZE(ldo12_resources),
		.resources = ldo12_resources,
	}, {
		.name = "88pm860x-regulator",
		.id = 14,
		.num_resources = ARRAY_SIZE(ldo_vibrator_resources),
		.resources = ldo_vibrator_resources,
	}, {
		.name = "88pm860x-regulator",
		.id = 15,
		.num_resources = ARRAY_SIZE(ldo14_resources),
		.resources = ldo14_resources,
	},
};

static struct mfd_cell touch_devs[] = {
	{"88pm860x-touch", -1,},
};

static struct mfd_cell onkey_devs[] = {
	{"88pm860x-onkey", -1,},
};

static struct mfd_cell codec_devs[] = {
	{"88pm860x-codec", -1,},
};

static struct regulator_consumer_supply preg_supply[] = {
	REGULATOR_SUPPLY("preg", "charger-manager"),
};

static struct regulator_init_data preg_init_data = {
	.num_consumer_supplies	= ARRAY_SIZE(preg_supply),
	.consumer_supplies	= &preg_supply[0],
};

<<<<<<< HEAD
=======
static struct charger_regulator chg_desc_regulator_data[] = {
	{ .regulator_name = "preg", },
};

>>>>>>> 4a8e43fe
static struct mfd_cell power_devs[] = {
	{"88pm860x-battery", -1,},
	{"88pm860x-charger", -1,},
	{"88pm860x-preg",    -1,},
<<<<<<< HEAD
=======
	{"charger-manager", -1,},
>>>>>>> 4a8e43fe
};

static struct mfd_cell rtc_devs[] = {
	{"88pm860x-rtc", -1,},
};


struct pm860x_irq_data {
	int	reg;
	int	mask_reg;
	int	enable;		/* enable or not */
	int	offs;		/* bit offset in mask register */
};

static struct pm860x_irq_data pm860x_irqs[] = {
	[PM8607_IRQ_ONKEY] = {
		.reg		= PM8607_INT_STATUS1,
		.mask_reg	= PM8607_INT_MASK_1,
		.offs		= 1 << 0,
	},
	[PM8607_IRQ_EXTON] = {
		.reg		= PM8607_INT_STATUS1,
		.mask_reg	= PM8607_INT_MASK_1,
		.offs		= 1 << 1,
	},
	[PM8607_IRQ_CHG] = {
		.reg		= PM8607_INT_STATUS1,
		.mask_reg	= PM8607_INT_MASK_1,
		.offs		= 1 << 2,
	},
	[PM8607_IRQ_BAT] = {
		.reg		= PM8607_INT_STATUS1,
		.mask_reg	= PM8607_INT_MASK_1,
		.offs		= 1 << 3,
	},
	[PM8607_IRQ_RTC] = {
		.reg		= PM8607_INT_STATUS1,
		.mask_reg	= PM8607_INT_MASK_1,
		.offs		= 1 << 4,
	},
	[PM8607_IRQ_CC] = {
		.reg		= PM8607_INT_STATUS1,
		.mask_reg	= PM8607_INT_MASK_1,
		.offs		= 1 << 5,
	},
	[PM8607_IRQ_VBAT] = {
		.reg		= PM8607_INT_STATUS2,
		.mask_reg	= PM8607_INT_MASK_2,
		.offs		= 1 << 0,
	},
	[PM8607_IRQ_VCHG] = {
		.reg		= PM8607_INT_STATUS2,
		.mask_reg	= PM8607_INT_MASK_2,
		.offs		= 1 << 1,
	},
	[PM8607_IRQ_VSYS] = {
		.reg		= PM8607_INT_STATUS2,
		.mask_reg	= PM8607_INT_MASK_2,
		.offs		= 1 << 2,
	},
	[PM8607_IRQ_TINT] = {
		.reg		= PM8607_INT_STATUS2,
		.mask_reg	= PM8607_INT_MASK_2,
		.offs		= 1 << 3,
	},
	[PM8607_IRQ_GPADC0] = {
		.reg		= PM8607_INT_STATUS2,
		.mask_reg	= PM8607_INT_MASK_2,
		.offs		= 1 << 4,
	},
	[PM8607_IRQ_GPADC1] = {
		.reg		= PM8607_INT_STATUS2,
		.mask_reg	= PM8607_INT_MASK_2,
		.offs		= 1 << 5,
	},
	[PM8607_IRQ_GPADC2] = {
		.reg		= PM8607_INT_STATUS2,
		.mask_reg	= PM8607_INT_MASK_2,
		.offs		= 1 << 6,
	},
	[PM8607_IRQ_GPADC3] = {
		.reg		= PM8607_INT_STATUS2,
		.mask_reg	= PM8607_INT_MASK_2,
		.offs		= 1 << 7,
	},
	[PM8607_IRQ_AUDIO_SHORT] = {
		.reg		= PM8607_INT_STATUS3,
		.mask_reg	= PM8607_INT_MASK_3,
		.offs		= 1 << 0,
	},
	[PM8607_IRQ_PEN] = {
		.reg		= PM8607_INT_STATUS3,
		.mask_reg	= PM8607_INT_MASK_3,
		.offs		= 1 << 1,
	},
	[PM8607_IRQ_HEADSET] = {
		.reg		= PM8607_INT_STATUS3,
		.mask_reg	= PM8607_INT_MASK_3,
		.offs		= 1 << 2,
	},
	[PM8607_IRQ_HOOK] = {
		.reg		= PM8607_INT_STATUS3,
		.mask_reg	= PM8607_INT_MASK_3,
		.offs		= 1 << 3,
	},
	[PM8607_IRQ_MICIN] = {
		.reg		= PM8607_INT_STATUS3,
		.mask_reg	= PM8607_INT_MASK_3,
		.offs		= 1 << 4,
	},
	[PM8607_IRQ_CHG_FAIL] = {
		.reg		= PM8607_INT_STATUS3,
		.mask_reg	= PM8607_INT_MASK_3,
		.offs		= 1 << 5,
	},
	[PM8607_IRQ_CHG_DONE] = {
		.reg		= PM8607_INT_STATUS3,
		.mask_reg	= PM8607_INT_MASK_3,
		.offs		= 1 << 6,
	},
	[PM8607_IRQ_CHG_FAULT] = {
		.reg		= PM8607_INT_STATUS3,
		.mask_reg	= PM8607_INT_MASK_3,
		.offs		= 1 << 7,
	},
};

static irqreturn_t pm860x_irq(int irq, void *data)
{
	struct pm860x_chip *chip = data;
	struct pm860x_irq_data *irq_data;
	struct i2c_client *i2c;
	int read_reg = -1, value = 0;
	int i;

	i2c = (chip->id == CHIP_PM8607) ? chip->client : chip->companion;
	for (i = 0; i < ARRAY_SIZE(pm860x_irqs); i++) {
		irq_data = &pm860x_irqs[i];
		if (read_reg != irq_data->reg) {
			read_reg = irq_data->reg;
			value = pm860x_reg_read(i2c, irq_data->reg);
		}
		if (value & irq_data->enable)
			handle_nested_irq(chip->irq_base + i);
	}
	return IRQ_HANDLED;
}

static void pm860x_irq_lock(struct irq_data *data)
{
	struct pm860x_chip *chip = irq_data_get_irq_chip_data(data);

	mutex_lock(&chip->irq_lock);
}

static void pm860x_irq_sync_unlock(struct irq_data *data)
{
	struct pm860x_chip *chip = irq_data_get_irq_chip_data(data);
	struct pm860x_irq_data *irq_data;
	struct i2c_client *i2c;
	static unsigned char cached[3] = {0x0, 0x0, 0x0};
	unsigned char mask[3];
	int i;

	i2c = (chip->id == CHIP_PM8607) ? chip->client : chip->companion;
	/* Load cached value. In initial, all IRQs are masked */
	for (i = 0; i < 3; i++)
		mask[i] = cached[i];
	for (i = 0; i < ARRAY_SIZE(pm860x_irqs); i++) {
		irq_data = &pm860x_irqs[i];
		switch (irq_data->mask_reg) {
		case PM8607_INT_MASK_1:
			mask[0] &= ~irq_data->offs;
			mask[0] |= irq_data->enable;
			break;
		case PM8607_INT_MASK_2:
			mask[1] &= ~irq_data->offs;
			mask[1] |= irq_data->enable;
			break;
		case PM8607_INT_MASK_3:
			mask[2] &= ~irq_data->offs;
			mask[2] |= irq_data->enable;
			break;
		default:
			dev_err(chip->dev, "wrong IRQ\n");
			break;
		}
	}
	/* update mask into registers */
	for (i = 0; i < 3; i++) {
		if (mask[i] != cached[i]) {
			cached[i] = mask[i];
			pm860x_reg_write(i2c, PM8607_INT_MASK_1 + i, mask[i]);
		}
	}

	mutex_unlock(&chip->irq_lock);
}

static void pm860x_irq_enable(struct irq_data *data)
{
	pm860x_irqs[data->hwirq].enable = pm860x_irqs[data->hwirq].offs;
}

static void pm860x_irq_disable(struct irq_data *data)
{
	pm860x_irqs[data->hwirq].enable = 0;
}

static struct irq_chip pm860x_irq_chip = {
	.name		= "88pm860x",
	.irq_bus_lock	= pm860x_irq_lock,
	.irq_bus_sync_unlock = pm860x_irq_sync_unlock,
	.irq_enable	= pm860x_irq_enable,
	.irq_disable	= pm860x_irq_disable,
};

static int pm860x_irq_domain_map(struct irq_domain *d, unsigned int virq,
				 irq_hw_number_t hw)
{
	irq_set_chip_data(virq, d->host_data);
	irq_set_chip_and_handler(virq, &pm860x_irq_chip, handle_edge_irq);
	irq_set_nested_thread(virq, 1);
#ifdef CONFIG_ARM
	set_irq_flags(virq, IRQF_VALID);
#else
	irq_set_noprobe(virq);
#endif
	return 0;
}

static struct irq_domain_ops pm860x_irq_domain_ops = {
	.map	= pm860x_irq_domain_map,
	.xlate	= irq_domain_xlate_onetwocell,
};

static int __devinit device_irq_init(struct pm860x_chip *chip,
				     struct pm860x_platform_data *pdata)
{
	struct i2c_client *i2c = (chip->id == CHIP_PM8607) ? chip->client \
				: chip->companion;
	unsigned char status_buf[INT_STATUS_NUM];
	unsigned long flags = IRQF_TRIGGER_FALLING | IRQF_ONESHOT;
	int data, mask, ret = -EINVAL;
	int nr_irqs, irq_base = -1;
	struct device_node *node = i2c->dev.of_node;

	mask = PM8607_B0_MISC1_INV_INT | PM8607_B0_MISC1_INT_CLEAR
		| PM8607_B0_MISC1_INT_MASK;
	data = 0;
	chip->irq_mode = 0;
	if (pdata && pdata->irq_mode) {
		/*
		 * irq_mode defines the way of clearing interrupt. If it's 1,
		 * clear IRQ by write. Otherwise, clear it by read.
		 * This control bit is valid from 88PM8607 B0 steping.
		 */
		data |= PM8607_B0_MISC1_INT_CLEAR;
		chip->irq_mode = 1;
	}
	ret = pm860x_set_bits(i2c, PM8607_B0_MISC1, mask, data);
	if (ret < 0)
		goto out;

	/* mask all IRQs */
	memset(status_buf, 0, INT_STATUS_NUM);
	ret = pm860x_bulk_write(i2c, PM8607_INT_MASK_1,
				INT_STATUS_NUM, status_buf);
	if (ret < 0)
		goto out;

	if (chip->irq_mode) {
		/* clear interrupt status by write */
		memset(status_buf, 0xFF, INT_STATUS_NUM);
		ret = pm860x_bulk_write(i2c, PM8607_INT_STATUS1,
					INT_STATUS_NUM, status_buf);
	} else {
		/* clear interrupt status by read */
		ret = pm860x_bulk_read(i2c, PM8607_INT_STATUS1,
					INT_STATUS_NUM, status_buf);
	}
	if (ret < 0)
		goto out;

	mutex_init(&chip->irq_lock);

	if (pdata && pdata->irq_base)
		irq_base = pdata->irq_base;
	nr_irqs = ARRAY_SIZE(pm860x_irqs);
	chip->irq_base = irq_alloc_descs(irq_base, 0, nr_irqs, 0);
	if (chip->irq_base < 0) {
		dev_err(&i2c->dev, "Failed to allocate interrupts, ret:%d\n",
			chip->irq_base);
		ret = -EBUSY;
		goto out;
	}
	irq_domain_add_legacy(node, nr_irqs, chip->irq_base, 0,
			      &pm860x_irq_domain_ops, chip);
	chip->core_irq = i2c->irq;
	if (!chip->core_irq)
		goto out;

	ret = request_threaded_irq(chip->core_irq, NULL, pm860x_irq, flags | IRQF_ONESHOT,
				   "88pm860x", chip);
	if (ret) {
		dev_err(chip->dev, "Failed to request IRQ: %d\n", ret);
		chip->core_irq = 0;
	}

	return 0;
out:
	chip->core_irq = 0;
	return ret;
}

static void device_irq_exit(struct pm860x_chip *chip)
{
	if (chip->core_irq)
		free_irq(chip->core_irq, chip);
}

int pm8606_osc_enable(struct pm860x_chip *chip, unsigned short client)
{
	int ret = -EIO;
	struct i2c_client *i2c = (chip->id == CHIP_PM8606) ?
		chip->client : chip->companion;

	dev_dbg(chip->dev, "%s(B): client=0x%x\n", __func__, client);
	dev_dbg(chip->dev, "%s(B): vote=0x%x status=%d\n",
			__func__, chip->osc_vote,
			chip->osc_status);

	mutex_lock(&chip->osc_lock);
	/* Update voting status */
	chip->osc_vote |= client;
	/* If reference group is off - turn on*/
	if (chip->osc_status != PM8606_REF_GP_OSC_ON) {
		chip->osc_status = PM8606_REF_GP_OSC_UNKNOWN;
		/* Enable Reference group Vsys */
		if (pm860x_set_bits(i2c, PM8606_VSYS,
				PM8606_VSYS_EN, PM8606_VSYS_EN))
			goto out;

		/*Enable Internal Oscillator */
		if (pm860x_set_bits(i2c, PM8606_MISC,
				PM8606_MISC_OSC_EN, PM8606_MISC_OSC_EN))
			goto out;
		/* Update status (only if writes succeed) */
		chip->osc_status = PM8606_REF_GP_OSC_ON;
	}
	mutex_unlock(&chip->osc_lock);

	dev_dbg(chip->dev, "%s(A): vote=0x%x status=%d ret=%d\n",
			__func__, chip->osc_vote,
			chip->osc_status, ret);
	return 0;
out:
	mutex_unlock(&chip->osc_lock);
	return ret;
}
EXPORT_SYMBOL(pm8606_osc_enable);

int pm8606_osc_disable(struct pm860x_chip *chip, unsigned short client)
{
	int ret = -EIO;
	struct i2c_client *i2c = (chip->id == CHIP_PM8606) ?
		chip->client : chip->companion;

	dev_dbg(chip->dev, "%s(B): client=0x%x\n", __func__, client);
	dev_dbg(chip->dev, "%s(B): vote=0x%x status=%d\n",
			__func__, chip->osc_vote,
			chip->osc_status);

	mutex_lock(&chip->osc_lock);
	/*Update voting status */
	chip->osc_vote &= ~(client);
	/* If reference group is off and this is the last client to release
	 * - turn off */
	if ((chip->osc_status != PM8606_REF_GP_OSC_OFF) &&
			(chip->osc_vote == REF_GP_NO_CLIENTS)) {
		chip->osc_status = PM8606_REF_GP_OSC_UNKNOWN;
		/* Disable Reference group Vsys */
		if (pm860x_set_bits(i2c, PM8606_VSYS, PM8606_VSYS_EN, 0))
			goto out;
		/* Disable Internal Oscillator */
		if (pm860x_set_bits(i2c, PM8606_MISC, PM8606_MISC_OSC_EN, 0))
			goto out;
		chip->osc_status = PM8606_REF_GP_OSC_OFF;
	}
	mutex_unlock(&chip->osc_lock);

	dev_dbg(chip->dev, "%s(A): vote=0x%x status=%d ret=%d\n",
			__func__, chip->osc_vote,
			chip->osc_status, ret);
	return 0;
out:
	mutex_unlock(&chip->osc_lock);
	return ret;
}
EXPORT_SYMBOL(pm8606_osc_disable);

static void __devinit device_osc_init(struct i2c_client *i2c)
{
	struct pm860x_chip *chip = i2c_get_clientdata(i2c);

	mutex_init(&chip->osc_lock);
	/* init portofino reference group voting and status */
	/* Disable Reference group Vsys */
	pm860x_set_bits(i2c, PM8606_VSYS, PM8606_VSYS_EN, 0);
	/* Disable Internal Oscillator */
	pm860x_set_bits(i2c, PM8606_MISC, PM8606_MISC_OSC_EN, 0);

	chip->osc_vote = REF_GP_NO_CLIENTS;
	chip->osc_status = PM8606_REF_GP_OSC_OFF;
}

static void __devinit device_bk_init(struct pm860x_chip *chip,
				     struct pm860x_platform_data *pdata)
{
	int ret, i;

	if (pdata && pdata->backlight) {
		if (pdata->num_backlights > ARRAY_SIZE(bk_devs))
			pdata->num_backlights = ARRAY_SIZE(bk_devs);
		for (i = 0; i < pdata->num_backlights; i++) {
			bk_devs[i].platform_data = &pdata->backlight[i];
			bk_devs[i].pdata_size =
				sizeof(struct pm860x_backlight_pdata);
		}
	}
	ret = mfd_add_devices(chip->dev, 0, bk_devs,
			      ARRAY_SIZE(bk_devs), NULL, 0, NULL);
	if (ret < 0)
		dev_err(chip->dev, "Failed to add backlight subdev\n");
}

static void __devinit device_led_init(struct pm860x_chip *chip,
				      struct pm860x_platform_data *pdata)
{
	int ret, i;

	if (pdata && pdata->led) {
		if (pdata->num_leds > ARRAY_SIZE(led_devs))
			pdata->num_leds = ARRAY_SIZE(led_devs);
		for (i = 0; i < pdata->num_leds; i++) {
			led_devs[i].platform_data = &pdata->led[i];
			led_devs[i].pdata_size =
				sizeof(struct pm860x_led_pdata);
		}
	}
	ret = mfd_add_devices(chip->dev, 0, led_devs,
			      ARRAY_SIZE(led_devs), NULL, 0, NULL);
	if (ret < 0) {
		dev_err(chip->dev, "Failed to add led subdev\n");
		return;
	}
}

static void __devinit device_regulator_init(struct pm860x_chip *chip,
					    struct pm860x_platform_data *pdata)
{
	int ret;

	if (pdata == NULL)
		return;
	if (pdata->buck1) {
		reg_devs[0].platform_data = pdata->buck1;
		reg_devs[0].pdata_size = sizeof(struct regulator_init_data);
	}
	if (pdata->buck2) {
		reg_devs[1].platform_data = pdata->buck2;
		reg_devs[1].pdata_size = sizeof(struct regulator_init_data);
	}
	if (pdata->buck3) {
		reg_devs[2].platform_data = pdata->buck3;
		reg_devs[2].pdata_size = sizeof(struct regulator_init_data);
	}
	if (pdata->ldo1) {
		reg_devs[3].platform_data = pdata->ldo1;
		reg_devs[3].pdata_size = sizeof(struct regulator_init_data);
	}
	if (pdata->ldo2) {
		reg_devs[4].platform_data = pdata->ldo2;
		reg_devs[4].pdata_size = sizeof(struct regulator_init_data);
	}
	if (pdata->ldo3) {
		reg_devs[5].platform_data = pdata->ldo3;
		reg_devs[5].pdata_size = sizeof(struct regulator_init_data);
	}
	if (pdata->ldo4) {
		reg_devs[6].platform_data = pdata->ldo4;
		reg_devs[6].pdata_size = sizeof(struct regulator_init_data);
	}
	if (pdata->ldo5) {
		reg_devs[7].platform_data = pdata->ldo5;
		reg_devs[7].pdata_size = sizeof(struct regulator_init_data);
	}
	if (pdata->ldo6) {
		reg_devs[8].platform_data = pdata->ldo6;
		reg_devs[8].pdata_size = sizeof(struct regulator_init_data);
	}
	if (pdata->ldo7) {
		reg_devs[9].platform_data = pdata->ldo7;
		reg_devs[9].pdata_size = sizeof(struct regulator_init_data);
	}
	if (pdata->ldo8) {
		reg_devs[10].platform_data = pdata->ldo8;
		reg_devs[10].pdata_size = sizeof(struct regulator_init_data);
	}
	if (pdata->ldo9) {
		reg_devs[11].platform_data = pdata->ldo9;
		reg_devs[11].pdata_size = sizeof(struct regulator_init_data);
	}
	if (pdata->ldo10) {
		reg_devs[12].platform_data = pdata->ldo10;
		reg_devs[12].pdata_size = sizeof(struct regulator_init_data);
	}
	if (pdata->ldo12) {
		reg_devs[13].platform_data = pdata->ldo12;
		reg_devs[13].pdata_size = sizeof(struct regulator_init_data);
	}
	if (pdata->ldo_vibrator) {
		reg_devs[14].platform_data = pdata->ldo_vibrator;
		reg_devs[14].pdata_size = sizeof(struct regulator_init_data);
	}
	if (pdata->ldo14) {
		reg_devs[15].platform_data = pdata->ldo14;
		reg_devs[15].pdata_size = sizeof(struct regulator_init_data);
	}
	ret = mfd_add_devices(chip->dev, 0, reg_devs,
			      ARRAY_SIZE(reg_devs), NULL, 0, NULL);
	if (ret < 0) {
		dev_err(chip->dev, "Failed to add regulator subdev\n");
		return;
	}
}

static void __devinit device_rtc_init(struct pm860x_chip *chip,
				      struct pm860x_platform_data *pdata)
{
	int ret;

	if ((pdata == NULL))
		return;

	rtc_devs[0].platform_data = pdata->rtc;
	rtc_devs[0].pdata_size = sizeof(struct pm860x_rtc_pdata);
	rtc_devs[0].num_resources = ARRAY_SIZE(rtc_resources);
	rtc_devs[0].resources = &rtc_resources[0];
	ret = mfd_add_devices(chip->dev, 0, &rtc_devs[0],
			      ARRAY_SIZE(rtc_devs), &rtc_resources[0],
			      chip->irq_base, NULL);
	if (ret < 0)
		dev_err(chip->dev, "Failed to add rtc subdev\n");
}

static void __devinit device_touch_init(struct pm860x_chip *chip,
					struct pm860x_platform_data *pdata)
{
	int ret;

	if (pdata == NULL)
		return;

	touch_devs[0].platform_data = pdata->touch;
	touch_devs[0].pdata_size = sizeof(struct pm860x_touch_pdata);
	touch_devs[0].num_resources = ARRAY_SIZE(touch_resources);
	touch_devs[0].resources = &touch_resources[0];
	ret = mfd_add_devices(chip->dev, 0, &touch_devs[0],
			      ARRAY_SIZE(touch_devs), &touch_resources[0],
			      chip->irq_base, NULL);
	if (ret < 0)
		dev_err(chip->dev, "Failed to add touch subdev\n");
}

static void __devinit device_power_init(struct pm860x_chip *chip,
					struct pm860x_platform_data *pdata)
{
	int ret;

	if (pdata == NULL)
		return;

	power_devs[0].platform_data = pdata->power;
	power_devs[0].pdata_size = sizeof(struct pm860x_power_pdata);
	power_devs[0].num_resources = ARRAY_SIZE(battery_resources);
	power_devs[0].resources = &battery_resources[0],
	ret = mfd_add_devices(chip->dev, 0, &power_devs[0], 1,
			      &battery_resources[0], chip->irq_base, NULL);
	if (ret < 0)
		dev_err(chip->dev, "Failed to add battery subdev\n");

	power_devs[1].platform_data = pdata->power;
	power_devs[1].pdata_size = sizeof(struct pm860x_power_pdata);
	power_devs[1].num_resources = ARRAY_SIZE(charger_resources);
	power_devs[1].resources = &charger_resources[0],
	ret = mfd_add_devices(chip->dev, 0, &power_devs[1], 1,
			      &charger_resources[0], chip->irq_base, NULL);
	if (ret < 0)
		dev_err(chip->dev, "Failed to add charger subdev\n");

	power_devs[2].platform_data = &preg_init_data;
	power_devs[2].pdata_size = sizeof(struct regulator_init_data);
<<<<<<< HEAD
	power_devs[2].num_resources = ARRAY_SIZE(preg_resources);
	power_devs[2].resources = &preg_resources[0],
	ret = mfd_add_devices(chip->dev, 0, &power_devs[2], 1,
			      &preg_resources[0], chip->irq_base);
	if (ret < 0)
		dev_err(chip->dev, "Failed to add preg subdev\n");
=======
	ret = mfd_add_devices(chip->dev, 0, &power_devs[2], 1,
			      NULL, chip->irq_base, NULL);
	if (ret < 0)
		dev_err(chip->dev, "Failed to add preg subdev\n");

	if (pdata->chg_desc) {
		pdata->chg_desc->charger_regulators =
			&chg_desc_regulator_data[0];
		pdata->chg_desc->num_charger_regulators	=
			ARRAY_SIZE(chg_desc_regulator_data),
		power_devs[3].platform_data = pdata->chg_desc;
		power_devs[3].pdata_size = sizeof(*pdata->chg_desc);
		ret = mfd_add_devices(chip->dev, 0, &power_devs[3], 1,
				      NULL, chip->irq_base, NULL);
		if (ret < 0)
			dev_err(chip->dev, "Failed to add chg-manager subdev\n");
	}
>>>>>>> 4a8e43fe
}

static void __devinit device_onkey_init(struct pm860x_chip *chip,
					struct pm860x_platform_data *pdata)
{
	int ret;

	onkey_devs[0].num_resources = ARRAY_SIZE(onkey_resources);
	onkey_devs[0].resources = &onkey_resources[0],
	ret = mfd_add_devices(chip->dev, 0, &onkey_devs[0],
			      ARRAY_SIZE(onkey_devs), &onkey_resources[0],
			      chip->irq_base, NULL);
	if (ret < 0)
		dev_err(chip->dev, "Failed to add onkey subdev\n");
}

static void __devinit device_codec_init(struct pm860x_chip *chip,
					struct pm860x_platform_data *pdata)
{
	int ret;

	codec_devs[0].num_resources = ARRAY_SIZE(codec_resources);
	codec_devs[0].resources = &codec_resources[0],
	ret = mfd_add_devices(chip->dev, 0, &codec_devs[0],
			      ARRAY_SIZE(codec_devs), &codec_resources[0], 0,
			      NULL);
	if (ret < 0)
		dev_err(chip->dev, "Failed to add codec subdev\n");
}

static void __devinit device_8607_init(struct pm860x_chip *chip,
				       struct i2c_client *i2c,
				       struct pm860x_platform_data *pdata)
{
	int data, ret;

	ret = pm860x_reg_read(i2c, PM8607_CHIP_ID);
	if (ret < 0) {
		dev_err(chip->dev, "Failed to read CHIP ID: %d\n", ret);
		goto out;
	}
	switch (ret & PM8607_VERSION_MASK) {
	case 0x40:
	case 0x50:
		dev_info(chip->dev, "Marvell 88PM8607 (ID: %02x) detected\n",
			 ret);
		break;
	default:
		dev_err(chip->dev, "Failed to detect Marvell 88PM8607. "
			"Chip ID: %02x\n", ret);
		goto out;
	}

	ret = pm860x_reg_read(i2c, PM8607_BUCK3);
	if (ret < 0) {
		dev_err(chip->dev, "Failed to read BUCK3 register: %d\n", ret);
		goto out;
	}
	if (ret & PM8607_BUCK3_DOUBLE)
		chip->buck3_double = 1;

	ret = pm860x_reg_read(i2c, PM8607_B0_MISC1);
	if (ret < 0) {
		dev_err(chip->dev, "Failed to read MISC1 register: %d\n", ret);
		goto out;
	}

	if (pdata && (pdata->i2c_port == PI2C_PORT))
		data = PM8607_B0_MISC1_PI2C;
	else
		data = 0;
	ret = pm860x_set_bits(i2c, PM8607_B0_MISC1, PM8607_B0_MISC1_PI2C, data);
	if (ret < 0) {
		dev_err(chip->dev, "Failed to access MISC1:%d\n", ret);
		goto out;
	}

	ret = device_irq_init(chip, pdata);
	if (ret < 0)
		goto out;

	device_regulator_init(chip, pdata);
	device_rtc_init(chip, pdata);
	device_onkey_init(chip, pdata);
	device_touch_init(chip, pdata);
	device_power_init(chip, pdata);
	device_codec_init(chip, pdata);
out:
	return;
}

static void __devinit device_8606_init(struct pm860x_chip *chip,
				       struct i2c_client *i2c,
				       struct pm860x_platform_data *pdata)
{
	device_osc_init(i2c);
	device_bk_init(chip, pdata);
	device_led_init(chip, pdata);
}

static int __devinit pm860x_device_init(struct pm860x_chip *chip,
					struct pm860x_platform_data *pdata)
{
	chip->core_irq = 0;

	switch (chip->id) {
	case CHIP_PM8606:
		device_8606_init(chip, chip->client, pdata);
		break;
	case CHIP_PM8607:
		device_8607_init(chip, chip->client, pdata);
		break;
	}

	if (chip->companion) {
		switch (chip->id) {
		case CHIP_PM8607:
			device_8606_init(chip, chip->companion, pdata);
			break;
		case CHIP_PM8606:
			device_8607_init(chip, chip->companion, pdata);
			break;
		}
	}

	return 0;
}

static void __devexit pm860x_device_exit(struct pm860x_chip *chip)
{
	device_irq_exit(chip);
	mfd_remove_devices(chip->dev);
}

static int verify_addr(struct i2c_client *i2c)
{
	unsigned short addr_8607[] = {0x30, 0x34};
	unsigned short addr_8606[] = {0x10, 0x11};
	int size, i;

	if (i2c == NULL)
		return 0;
	size = ARRAY_SIZE(addr_8606);
	for (i = 0; i < size; i++) {
		if (i2c->addr == *(addr_8606 + i))
			return CHIP_PM8606;
	}
	size = ARRAY_SIZE(addr_8607);
	for (i = 0; i < size; i++) {
		if (i2c->addr == *(addr_8607 + i))
			return CHIP_PM8607;
	}
	return 0;
}

static struct regmap_config pm860x_regmap_config = {
	.reg_bits = 8,
	.val_bits = 8,
};

static int __devinit pm860x_dt_init(struct device_node *np,
				    struct device *dev,
				    struct pm860x_platform_data *pdata)
{
	int ret;

	if (of_get_property(np, "marvell,88pm860x-irq-read-clr", NULL))
		pdata->irq_mode = 1;
	ret = of_property_read_u32(np, "marvell,88pm860x-slave-addr",
				   &pdata->companion_addr);
	if (ret) {
		dev_err(dev, "Not found \"marvell,88pm860x-slave-addr\" "
			"property\n");
		pdata->companion_addr = 0;
	}
	return 0;
}

static int __devinit pm860x_probe(struct i2c_client *client,
				  const struct i2c_device_id *id)
{
	struct pm860x_platform_data *pdata = client->dev.platform_data;
	struct device_node *node = client->dev.of_node;
	struct pm860x_chip *chip;
	int ret;

	if (node && !pdata) {
		/* parse DT to get platform data */
		pdata = devm_kzalloc(&client->dev,
				     sizeof(struct pm860x_platform_data),
				     GFP_KERNEL);
		if (!pdata)
			return -ENOMEM;
		ret = pm860x_dt_init(node, &client->dev, pdata);
		if (ret)
			goto err;
	} else if (!pdata) {
		pr_info("No platform data in %s!\n", __func__);
		return -EINVAL;
	}

	chip = kzalloc(sizeof(struct pm860x_chip), GFP_KERNEL);
	if (chip == NULL) {
		ret = -ENOMEM;
		goto err;
	}

	chip->id = verify_addr(client);
	chip->regmap = regmap_init_i2c(client, &pm860x_regmap_config);
	if (IS_ERR(chip->regmap)) {
		ret = PTR_ERR(chip->regmap);
		dev_err(&client->dev, "Failed to allocate register map: %d\n",
				ret);
		kfree(chip);
		return ret;
	}
	chip->client = client;
	i2c_set_clientdata(client, chip);
	chip->dev = &client->dev;
	dev_set_drvdata(chip->dev, chip);

	/*
	 * Both client and companion client shares same platform driver.
	 * Driver distinguishes them by pdata->companion_addr.
	 * pdata->companion_addr is only assigned if companion chip exists.
	 * At the same time, the companion_addr shouldn't equal to client
	 * address.
	 */
	if (pdata->companion_addr && (pdata->companion_addr != client->addr)) {
		chip->companion_addr = pdata->companion_addr;
		chip->companion = i2c_new_dummy(chip->client->adapter,
						chip->companion_addr);
		chip->regmap_companion = regmap_init_i2c(chip->companion,
							&pm860x_regmap_config);
		if (IS_ERR(chip->regmap_companion)) {
			ret = PTR_ERR(chip->regmap_companion);
			dev_err(&chip->companion->dev,
				"Failed to allocate register map: %d\n", ret);
			return ret;
		}
		i2c_set_clientdata(chip->companion, chip);
	}

	pm860x_device_init(chip, pdata);
	return 0;
err:
	if (node)
		devm_kfree(&client->dev, pdata);
	return ret;
}

static int __devexit pm860x_remove(struct i2c_client *client)
{
	struct pm860x_chip *chip = i2c_get_clientdata(client);

	pm860x_device_exit(chip);
	if (chip->companion) {
		regmap_exit(chip->regmap_companion);
		i2c_unregister_device(chip->companion);
	}
	regmap_exit(chip->regmap);
	kfree(chip);
	return 0;
}

#ifdef CONFIG_PM_SLEEP
static int pm860x_suspend(struct device *dev)
{
	struct i2c_client *client = container_of(dev, struct i2c_client, dev);
	struct pm860x_chip *chip = i2c_get_clientdata(client);

	if (device_may_wakeup(dev) && chip->wakeup_flag)
		enable_irq_wake(chip->core_irq);
	return 0;
}

static int pm860x_resume(struct device *dev)
{
	struct i2c_client *client = container_of(dev, struct i2c_client, dev);
	struct pm860x_chip *chip = i2c_get_clientdata(client);

	if (device_may_wakeup(dev) && chip->wakeup_flag)
		disable_irq_wake(chip->core_irq);
	return 0;
}
#endif

static SIMPLE_DEV_PM_OPS(pm860x_pm_ops, pm860x_suspend, pm860x_resume);

static const struct i2c_device_id pm860x_id_table[] = {
	{ "88PM860x", 0 },
	{}
};
MODULE_DEVICE_TABLE(i2c, pm860x_id_table);

static const struct of_device_id pm860x_dt_ids[] = {
	{ .compatible = "marvell,88pm860x", },
	{},
};
MODULE_DEVICE_TABLE(of, pm860x_dt_ids);

static struct i2c_driver pm860x_driver = {
	.driver	= {
		.name	= "88PM860x",
		.owner	= THIS_MODULE,
		.pm     = &pm860x_pm_ops,
		.of_match_table	= of_match_ptr(pm860x_dt_ids),
	},
	.probe		= pm860x_probe,
	.remove		= __devexit_p(pm860x_remove),
	.id_table	= pm860x_id_table,
};

static int __init pm860x_i2c_init(void)
{
	int ret;
	ret = i2c_add_driver(&pm860x_driver);
	if (ret != 0)
		pr_err("Failed to register 88PM860x I2C driver: %d\n", ret);
	return ret;
}
subsys_initcall(pm860x_i2c_init);

static void __exit pm860x_i2c_exit(void)
{
	i2c_del_driver(&pm860x_driver);
}
module_exit(pm860x_i2c_exit);

MODULE_DESCRIPTION("PMIC Driver for Marvell 88PM860x");
MODULE_AUTHOR("Haojian Zhuang <haojian.zhuang@marvell.com>");
MODULE_LICENSE("GPL");<|MERGE_RESOLUTION|>--- conflicted
+++ resolved
@@ -158,10 +158,6 @@
 	{PM8607_IRQ_VCHG, PM8607_IRQ_VCHG, "vchg voltage",    IORESOURCE_IRQ,},
 };
 
-static struct resource preg_resources[] __devinitdata = {
-	{PM8606_ID_PREG,  PM8606_ID_PREG,  "preg",   IORESOURCE_IO,},
-};
-
 static struct resource rtc_resources[] __devinitdata = {
 	{PM8607_IRQ_RTC, PM8607_IRQ_RTC, "rtc", IORESOURCE_IRQ,},
 };
@@ -324,21 +320,15 @@
 	.consumer_supplies	= &preg_supply[0],
 };
 
-<<<<<<< HEAD
-=======
 static struct charger_regulator chg_desc_regulator_data[] = {
 	{ .regulator_name = "preg", },
 };
 
->>>>>>> 4a8e43fe
 static struct mfd_cell power_devs[] = {
 	{"88pm860x-battery", -1,},
 	{"88pm860x-charger", -1,},
 	{"88pm860x-preg",    -1,},
-<<<<<<< HEAD
-=======
 	{"charger-manager", -1,},
->>>>>>> 4a8e43fe
 };
 
 static struct mfd_cell rtc_devs[] = {
@@ -942,14 +932,6 @@
 
 	power_devs[2].platform_data = &preg_init_data;
 	power_devs[2].pdata_size = sizeof(struct regulator_init_data);
-<<<<<<< HEAD
-	power_devs[2].num_resources = ARRAY_SIZE(preg_resources);
-	power_devs[2].resources = &preg_resources[0],
-	ret = mfd_add_devices(chip->dev, 0, &power_devs[2], 1,
-			      &preg_resources[0], chip->irq_base);
-	if (ret < 0)
-		dev_err(chip->dev, "Failed to add preg subdev\n");
-=======
 	ret = mfd_add_devices(chip->dev, 0, &power_devs[2], 1,
 			      NULL, chip->irq_base, NULL);
 	if (ret < 0)
@@ -967,7 +949,6 @@
 		if (ret < 0)
 			dev_err(chip->dev, "Failed to add chg-manager subdev\n");
 	}
->>>>>>> 4a8e43fe
 }
 
 static void __devinit device_onkey_init(struct pm860x_chip *chip,
